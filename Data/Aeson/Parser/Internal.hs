{-# LANGUAGE BangPatterns #-}
{-# LANGUAGE CPP #-}
{-# LANGUAGE OverloadedStrings #-}
#if MIN_VERSION_ghc_prim(0,3,1)
{-# LANGUAGE MagicHash #-}
#endif

-- |
-- Module:      Data.Aeson.Parser.Internal
-- Copyright:   (c) 2011-2016 Bryan O'Sullivan
--              (c) 2011 MailRank, Inc.
-- License:     BSD3
-- Maintainer:  Bryan O'Sullivan <bos@serpentine.com>
-- Stability:   experimental
-- Portability: portable
--
-- Efficiently and correctly parse a JSON string.  The string must be
-- encoded as UTF-8.

module Data.Aeson.Parser.Internal
    (
    -- * Lazy parsers
      json, jsonEOF
    , value
    , jstring
    -- * Strict parsers
    , json', jsonEOF'
    , value'
    -- * Helpers
    , decodeWith
    , decodeStrictWith
    , eitherDecodeWith
    , eitherDecodeStrictWith
    ) where

import Prelude ()
import Prelude.Compat

import Data.Aeson.Types.Internal (IResult(..), JSONPath, Result(..), Value(..))
<<<<<<< HEAD
import Data.Attoparsec.ByteString.Char8 (Parser, char, endOfInput, scientific, skipSpace, string)
import Data.Bits ((.|.), shiftL)
import Data.ByteString.Internal (ByteString(..))
import Data.Char (chr)
=======
import Data.Attoparsec.ByteString.Char8 (Parser, char, endOfInput, scientific,
                                         skipSpace, string)
>>>>>>> 6d2e0a8e
import Data.Text (Text)
import Data.Vector as Vector (Vector, empty, fromListN, reverse)
import qualified Data.Attoparsec.ByteString as A
import qualified Data.Attoparsec.Lazy as L
import qualified Data.ByteString as B
import qualified Data.ByteString.Lazy as L
import qualified Data.HashMap.Strict as H
import Data.Aeson.Parser.Unescape

#if MIN_VERSION_ghc_prim(0,3,1)
import GHC.Base (Int#, (==#), isTrue#, word2Int#)
import GHC.Word (Word8(W8#))
#endif

#define BACKSLASH 92
#define CLOSE_CURLY 125
#define CLOSE_SQUARE 93
#define COMMA 44
#define DOUBLE_QUOTE 34
#define OPEN_CURLY 123
#define OPEN_SQUARE 91
#define C_0 48
#define C_9 57
#define C_A 65
#define C_F 70
#define C_a 97
#define C_f 102
#define C_n 110
#define C_t 116

-- | Parse a top-level JSON value.
--
-- The conversion of a parsed value to a Haskell value is deferred
-- until the Haskell value is needed.  This may improve performance if
-- only a subset of the results of conversions are needed, but at a
-- cost in thunk allocation.
--
-- This function is an alias for 'value'. In aeson 0.8 and earlier, it
-- parsed only object or array types, in conformance with the
-- now-obsolete RFC 4627.
json :: Parser Value
json = value

-- | Parse a top-level JSON value.
--
-- This is a strict version of 'json' which avoids building up thunks
-- during parsing; it performs all conversions immediately.  Prefer
-- this version if most of the JSON data needs to be accessed.
--
-- This function is an alias for 'value''. In aeson 0.8 and earlier, it
-- parsed only object or array types, in conformance with the
-- now-obsolete RFC 4627.
json' :: Parser Value
json' = value'

object_ :: Parser Value
object_ = {-# SCC "object_" #-} Object <$> objectValues jstring value

object_' :: Parser Value
object_' = {-# SCC "object_'" #-} do
  !vals <- objectValues jstring' value'
  return (Object vals)
 where
  jstring' = do
    !s <- jstring
    return s

objectValues :: Parser Text -> Parser Value -> Parser (H.HashMap Text Value)
objectValues str val = do
  skipSpace
  w <- A.peekWord8'
  if w == CLOSE_CURLY
    then A.anyWord8 >> return H.empty
    else loop []
 where
  -- Why use acc pattern here, you may ask? because 'H.fromList' use 'unsafeInsert'
  -- and it's much faster because it's doing in place update to the 'HashMap'!
  loop acc = do
    k <- str <* skipSpace <* char ':'
    v <- val <* skipSpace
    ch <- A.satisfy $ \w -> w == COMMA || w == CLOSE_CURLY
    let acc' = (k, v) : acc
    if ch == COMMA
      then skipSpace >> loop acc'
      else return (H.fromList acc')
{-# INLINE objectValues #-}

array_ :: Parser Value
array_ = {-# SCC "array_" #-} Array <$> arrayValues value

array_' :: Parser Value
array_' = {-# SCC "array_'" #-} do
  !vals <- arrayValues value'
  return (Array vals)

arrayValues :: Parser Value -> Parser (Vector Value)
arrayValues val = do
  skipSpace
  w <- A.peekWord8'
  if w == CLOSE_SQUARE
    then A.anyWord8 >> return Vector.empty
    else loop [] 1
  where
    loop acc !len = do
      v <- val <* skipSpace
      ch <- A.satisfy $ \w -> w == COMMA || w == CLOSE_SQUARE
      if ch == COMMA
        then skipSpace >> loop (v:acc) (len+1)
        else return (Vector.reverse (Vector.fromListN len (v:acc)))
{-# INLINE arrayValues #-}

-- | Parse any JSON value.  You should usually 'json' in preference to
-- this function, as this function relaxes the object-or-array
-- requirement of RFC 4627.
--
-- In particular, be careful in using this function if you think your
-- code might interoperate with Javascript.  A na&#xef;ve Javascript
-- library that parses JSON data using @eval@ is vulnerable to attack
-- unless the encoded data represents an object or an array.  JSON
-- implementations in other languages conform to that same restriction
-- to preserve interoperability and security.
value :: Parser Value
value = do
  skipSpace
  w <- A.peekWord8'
  case w of
    DOUBLE_QUOTE  -> A.anyWord8 *> (String <$> jstring_)
    OPEN_CURLY    -> A.anyWord8 *> object_
    OPEN_SQUARE   -> A.anyWord8 *> array_
    C_f           -> string "false" *> pure (Bool False)
    C_t           -> string "true" *> pure (Bool True)
    C_n           -> string "null" *> pure Null
    _              | w >= 48 && w <= 57 || w == 45
                  -> Number <$> scientific
      | otherwise -> fail "not a valid json value"

-- | Strict version of 'value'. See also 'json''.
value' :: Parser Value
value' = do
  skipSpace
  w <- A.peekWord8'
  case w of
    DOUBLE_QUOTE  -> do
                     !s <- A.anyWord8 *> jstring_
                     return (String s)
    OPEN_CURLY    -> A.anyWord8 *> object_'
    OPEN_SQUARE   -> A.anyWord8 *> array_'
    C_f           -> string "false" *> pure (Bool False)
    C_t           -> string "true" *> pure (Bool True)
    C_n           -> string "null" *> pure Null
    _              | w >= 48 && w <= 57 || w == 45
                  -> do
                     !n <- scientific
                     return (Number n)
      | otherwise -> fail "not a valid json value"

-- | Parse a quoted JSON string.
jstring :: Parser Text
jstring = A.word8 DOUBLE_QUOTE *> jstring_

-- | Parse a string without a leading quote.
jstring_ :: Parser Text
{-# INLINE jstring_ #-}
jstring_ = {-# SCC "jstring_" #-} do
  s <- A.scan startState go <* A.anyWord8
  case unescapeText s of
    Right r  -> return r
    Left err -> fail $ show err
 where
#if MIN_VERSION_ghc_prim(0,3,1)
    startState              = S 0#
    go (S a) (W8# c)
      | isTrue# a                     = Just (S 0#)
      | isTrue# (word2Int# c ==# 34#) = Nothing   -- double quote
      | otherwise = let a' = word2Int# c ==# 92#  -- backslash
                    in Just (S a')

data S = S Int#
#else
    startState              = False
    go a c
      | a                  = Just False
      | c == DOUBLE_QUOTE  = Nothing
      | otherwise = let a' = c == backslash
                    in Just a'
      where backslash = BACKSLASH
#endif

decodeWith :: Parser Value -> (Value -> Result a) -> L.ByteString -> Maybe a
decodeWith p to s =
    case L.parse p s of
      L.Done _ v -> case to v of
                      Success a -> Just a
                      _         -> Nothing
      _          -> Nothing
{-# INLINE decodeWith #-}

decodeStrictWith :: Parser Value -> (Value -> Result a) -> B.ByteString
                 -> Maybe a
decodeStrictWith p to s =
    case either Error to (A.parseOnly p s) of
      Success a -> Just a
      _         -> Nothing
{-# INLINE decodeStrictWith #-}

eitherDecodeWith :: Parser Value -> (Value -> IResult a) -> L.ByteString
                 -> Either (JSONPath, String) a
eitherDecodeWith p to s =
    case L.parse p s of
      L.Done _ v     -> case to v of
                          ISuccess a      -> Right a
                          IError path msg -> Left (path, msg)
      L.Fail _ _ msg -> Left ([], msg)
{-# INLINE eitherDecodeWith #-}

eitherDecodeStrictWith :: Parser Value -> (Value -> IResult a) -> B.ByteString
                       -> Either (JSONPath, String) a
eitherDecodeStrictWith p to s =
    case either (IError []) to (A.parseOnly p s) of
      ISuccess a      -> Right a
      IError path msg -> Left (path, msg)
{-# INLINE eitherDecodeStrictWith #-}

-- $lazy
--
-- The 'json' and 'value' parsers decouple identification from
-- conversion.  Identification occurs immediately (so that an invalid
-- JSON document can be rejected as early as possible), but conversion
-- to a Haskell value is deferred until that value is needed.
--
-- This decoupling can be time-efficient if only a smallish subset of
-- elements in a JSON value need to be inspected, since the cost of
-- conversion is zero for uninspected elements.  The trade off is an
-- increase in memory usage, due to allocation of thunks for values
-- that have not yet been converted.

-- $strict
--
-- The 'json'' and 'value'' parsers combine identification with
-- conversion.  They consume more CPU cycles up front, but have a
-- smaller memory footprint.

-- | Parse a top-level JSON value followed by optional whitespace and
-- end-of-input.  See also: 'json'.
jsonEOF :: Parser Value
jsonEOF = json <* skipSpace <* endOfInput

-- | Parse a top-level JSON value followed by optional whitespace and
-- end-of-input.  See also: 'json''.
jsonEOF' :: Parser Value
jsonEOF' = json' <* skipSpace <* endOfInput<|MERGE_RESOLUTION|>--- conflicted
+++ resolved
@@ -37,15 +37,11 @@
 import Prelude.Compat
 
 import Data.Aeson.Types.Internal (IResult(..), JSONPath, Result(..), Value(..))
-<<<<<<< HEAD
+import Data.Attoparsec.ByteString.Char8 (Parser, char, endOfInput, scientific, skipSpace, string)
 import Data.Attoparsec.ByteString.Char8 (Parser, char, endOfInput, scientific, skipSpace, string)
 import Data.Bits ((.|.), shiftL)
 import Data.ByteString.Internal (ByteString(..))
 import Data.Char (chr)
-=======
-import Data.Attoparsec.ByteString.Char8 (Parser, char, endOfInput, scientific,
-                                         skipSpace, string)
->>>>>>> 6d2e0a8e
 import Data.Text (Text)
 import Data.Vector as Vector (Vector, empty, fromListN, reverse)
 import qualified Data.Attoparsec.ByteString as A
