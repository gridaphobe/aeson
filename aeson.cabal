--- conflicted
+++ resolved
@@ -1,9 +1,5 @@
 name:            aeson
-<<<<<<< HEAD
-version:         0.3.0.1
-=======
 version:         0.3.1.0
->>>>>>> df0b42ad
 license:         BSD3
 license-file:    LICENSE
 category:        Text, Web, JSON
